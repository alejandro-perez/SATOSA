--- conflicted
+++ resolved
@@ -8,16 +8,12 @@
 from saml2.authn_context import AuthnBroker, authn_context_class_ref, PASSWORD
 from saml2.cert import OpenSSLWrapper
 from saml2.client import Saml2Client
-<<<<<<< HEAD
-from saml2.config import config_factory
-from satosa.backends.base import BackendBase
-from satosa.frontends.base import FrontendBase
-=======
 from saml2.config import config_factory, Config
 from saml2.metadata import entity_descriptor, entities_descriptor
 from saml2.saml import name_id_from_string
 from saml2.validate import valid_instance
->>>>>>> 452f4ae8
+from satosa.backends.base import BackendBase
+from satosa.frontends.base import FrontendBase
 
 
 class FakeSP(Saml2Client):
@@ -81,47 +77,6 @@
         return url, resp
 
 
-<<<<<<< HEAD
-class FakeBackend(BackendBase):
-    def __init__(self, start_auth_func=None, register_endpoints_func=None):
-        super(FakeBackend, self).__init__(None)
-
-        self.start_auth_func = start_auth_func
-        self.register_endpoints_func = register_endpoints_func
-
-    def start_auth(self, context, request_info, state):
-        if self.start_auth:
-            return self.start_auth(context, request_info, state)
-        return None
-
-    def register_endpoints(self):
-        if self.register_endpoints_func:
-            return self.register_endpoints_func()
-        return None
-
-
-class FakeFrontend(FrontendBase):
-    def __init__(self, handle_authn_request_func=None, handle_authn_response_func=None,
-                 register_endpoints_func=None):
-        super(FakeFrontend, self).__init__(None)
-        self.handle_authn_request_func = handle_authn_request_func
-        self.handle_authn_response_func = handle_authn_response_func
-        self.register_endpoints_func = register_endpoints_func
-
-    def handle_authn_request(self, context, binding_in):
-        if self.handle_authn_request_func:
-            return self.handle_authn_request_func(context, binding_in)
-        return None
-
-    def handle_authn_response(self, context, internal_response, state):
-        if self.handle_authn_response_func:
-            return self.handle_authn_response_func(context, internal_response, state)
-        return None
-
-    def register_endpoints(self, providers):
-        if self.register_endpoints_func:
-            return self.register_endpoints_func(providers)
-=======
 def generate_cert():
     sn = random.randint(1, sys.maxsize)
     cert_info = {
@@ -168,4 +123,44 @@
     tmp_file.write(desc.to_string(nspair))
     tmp_file.flush()
     return tmp_file
->>>>>>> 452f4ae8
+
+
+class FakeBackend(BackendBase):
+    def __init__(self, start_auth_func=None, register_endpoints_func=None):
+        super(FakeBackend, self).__init__(None)
+
+        self.start_auth_func = start_auth_func
+        self.register_endpoints_func = register_endpoints_func
+
+    def start_auth(self, context, request_info, state):
+        if self.start_auth:
+            return self.start_auth(context, request_info, state)
+        return None
+
+    def register_endpoints(self):
+        if self.register_endpoints_func:
+            return self.register_endpoints_func()
+        return None
+
+
+class FakeFrontend(FrontendBase):
+    def __init__(self, handle_authn_request_func=None, handle_authn_response_func=None,
+                 register_endpoints_func=None):
+        super(FakeFrontend, self).__init__(None)
+        self.handle_authn_request_func = handle_authn_request_func
+        self.handle_authn_response_func = handle_authn_response_func
+        self.register_endpoints_func = register_endpoints_func
+
+    def handle_authn_request(self, context, binding_in):
+        if self.handle_authn_request_func:
+            return self.handle_authn_request_func(context, binding_in)
+        return None
+
+    def handle_authn_response(self, context, internal_response, state):
+        if self.handle_authn_response_func:
+            return self.handle_authn_response_func(context, internal_response, state)
+        return None
+
+    def register_endpoints(self, providers):
+        if self.register_endpoints_func:
+            return self.register_endpoints_func(providers)